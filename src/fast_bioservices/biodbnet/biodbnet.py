import io
from typing import Dict, List, Literal, Union

import pandas as pd

from fast_bioservices._fast_http import FastHTTP, Response
from fast_bioservices.base import BaseModel
from fast_bioservices.biodbnet.nodes import Input, Output, Taxon
<<<<<<< HEAD
=======
from fast_bioservices.fast_http import FastHTTP, Response
>>>>>>> a0e25135
from fast_bioservices.log import logger


class BioDBNet(BaseModel, FastHTTP):
    def __init__(
        self,
        show_progress: bool = True,
        cache: bool = True,
    ):
        self._url = "https://biodbnet-abcc.ncifcrf.gov/webServices/rest.php/biodbnetRestApi.json"
        self._chunk_size: int = 250
        self._max_workers: int = 10

        BaseModel.__init__(self, url=self._url)
        FastHTTP.__init__(
            self,
            cache=cache,
            max_workers=self._max_workers,
            max_requests_per_second=10,
            show_progress=show_progress,
        )

    @property
    def url(self) -> str:
        return self._url

    def _are_nodes_valid(
        self,
        input_: Union[Input, Output],
        output: Union[Input, Output, List[Input], List[Output]],
        direct_output: bool = False,
    ) -> bool:
        """
        The input database and output database must be different.

        Parameters
        ----------
        input_ : Union[Input, Output]
            The input database
        output : Union[Input, Output, List[Input], List[Output]]
            The output database
        direct_output : bool, optional
            Get direct output node(s) for a given input node (i.e., outputs reacable by a single connection), by default False

        Returns
        -------
        bool
            True if the input and output databases are different, False otherwise.
        """

        logger.debug("Validating databases")
        output_list = [output] if not isinstance(output, list) else output

        if direct_output:
            return all([o.value in self.getDirectOutputsForInput(input_) for o in output_list])
        return all([o.value in self.getOutputsForInput(input_) for o in output_list])

    def _validate_taxon_id(
        self,
        taxon: Union[int, Taxon, List[Union[int, Taxon]]],
    ) -> Union[int, List[int]]:
        taxon_list: list = taxon if isinstance(taxon, list) else [taxon]
        for i in range(len(taxon_list)):
            if isinstance(taxon_list[i], Taxon):
                taxon_list[i] = taxon_list[i].value

            logger.debug(f"Validating taxon ID '{taxon_list[i]}'")
            taxon_url: str = f"https://www.ncbi.nlm.nih.gov/taxonomy/?term={taxon_list[i]}"
            if "No items found." in self._get(taxon_url, temp_disable_cache=True)[0].text:
                raise ValueError(f"Unable to find taxon '{taxon_list[i]}'")
        logger.debug(f"Taxon IDs are valid: {','.join([str(i) for i in taxon_list])}")

        return taxon_list[0] if len(taxon_list) == 1 else taxon_list

    def getDirectOutputsForInput(self, input: Union[Input, Output]) -> List[str]:
        url = f"{self.url}?method=getdirectoutputsforinput&input={input.value.replace(' ', '').lower()}"
        outputs = self._get(url, temp_disable_cache=True)[0].json
        return outputs["output"]

    def getInputs(self) -> List[str]:
        url = f"{self.url}?method=getinputs"
        inputs = self._get(url, temp_disable_cache=True)[0].json
        return inputs["input"]

    def getOutputsForInput(self, input: Union[Input, Output]) -> List[str]:
        url = f"{self.url}?method=getoutputsforinput&input={input.value.replace(' ', '').lower()}"
        valid_outputs = self._get(url, temp_disable_cache=True)[0].json
        return valid_outputs["output"]

    def getAllPathways(
        self,
        taxon: Union[Taxon, int],
        as_dataframe: bool = False,
    ) -> Union[pd.DataFrame, List[Dict[str, str]]]:
        taxon_id = self._validate_taxon_id(taxon)

        url = f"{self.url}?method=getpathways&pathways=1&taxonId={taxon_id}"
        result = self._get(url)[0].json
        if as_dataframe:
            return pd.DataFrame(result)
        return result  # type: ignore

    def getPathwayFromDatabase(
        self,
        pathways: Union[
            Literal["reactome", "biocarta", "ncipid", "kegg"],
            List[Literal["reactome", "biocarta", "ncipid", "kegg"]],
        ],
        taxon: Union[Taxon, int] = Taxon.HOMO_SAPIENS,
        as_dataframe: bool = True,
    ) -> Union[pd.DataFrame, List[Dict[str, str]]]:
        taxon_id = self._validate_taxon_id(taxon)

        if isinstance(pathways, str):
            pathways = [pathways]

        url = f"{self.url}?method=getpathways&pathways={','.join(pathways)}&taxonId={taxon_id}"
        result = self._get(url)[0].json

        if as_dataframe:
            return pd.DataFrame(result)
        return result  # type: ignore

    def db2db(
        self,
        input_values: List[str],
        input_db: Input,
        output_db: Union[Output, List[Output]],
        taxon: Union[Taxon, int] = Taxon.HOMO_SAPIENS,
    ) -> pd.DataFrame:
        taxon_id = self._validate_taxon_id(taxon)
        if not self._are_nodes_valid(input_db, output_db):
            out_db = [output_db] if not isinstance(output_db, list) else output_db
            raise ValueError(
                "You have provided an invalid output database(s).\n"
                "A common result of this problem is including the input database as an output database.\n"
                f"Input database: {input_db.value}\n"
                f"Output database(s): {','.join([o.value for o in out_db])}"
            )
        logger.debug("Databases are valid")

        if isinstance(output_db, Output):
            output_db_value = output_db.value
        else:
            output_db_value = ",".join([o.value for o in output_db])
        logger.debug(f"Got an input database with a value of '{input_db.value}'")
        logger.debug(f"Got {len(output_db_value.split(','))} output databases with values of: '{output_db_value}'")

        urls: list[str] = []
        for i in range(0, len(input_values), self._chunk_size):
            urls.append(self.url + "?method=db2db&format=row")
            urls[-1] += f"&input={input_db.value}"
            urls[-1] += f"&outputs={output_db_value}"
            urls[-1] += f"&inputValues={','.join(input_values[i: i + self._chunk_size])}"
            urls[-1] += f"&taxonId={taxon_id}"

        responses: List[Response] = self._get(urls=urls)
        df = pd.DataFrame()
        for response in responses:
            df = pd.concat([df, pd.DataFrame(response.json)])

        df.rename(columns={"InputValue": input_db.value}, inplace=True)
        logger.debug(f"Returning dataframe with {len(df)} rows")
        return df

    def dbWalk(
        self,
        input_values: List[str],
        db_path: List[Union[Input, Output]],
        taxon: Union[Taxon, int] = Taxon.HOMO_SAPIENS,
    ) -> pd.DataFrame:
        taxon_id = self._validate_taxon_id(taxon)

        for i in range(len(db_path) - 1):
            current_db = db_path[i]
            next_db = db_path[i + 1]

            if not self._are_nodes_valid(current_db, next_db, direct_output=True):
                raise ValueError(
                    "You have provided an invalid output database.\n"
                    f"Unable to navigate from '{current_db.value}' to '{next_db.value}'"
                )
        logger.debug("Databases are valid")
        databases: list[str] = [d.value.replace(" ", "").lower() for d in db_path]

        urls: list[str] = []
        for i in range(0, len(input_values), self._chunk_size):
            urls.append(self.url + "?method=dbwalk&format=row")
            urls[-1] += f"&inputValues={','.join(input_values[i:i + self._chunk_size])}"
            urls[-1] += f"&dbPath={'->'.join(databases)}"
            urls[-1] += f"&taxonId={taxon_id}"

        responses: List[Response] = self._get(urls)
        df = pd.DataFrame()
        for response in responses:
            df = pd.concat([df, pd.DataFrame(response.json)])
        df = df.rename(columns={"InputValue": str(db_path[0].value)})

        logger.debug(f"Returning dataframe with {len(df)} rows")
        return df

    def dbReport(
        self,
        input_values: List[str],
        input_db: Union[Input, Output],
        taxon: Union[Taxon, int] = Taxon.HOMO_SAPIENS,
    ):
        taxon_id = self._validate_taxon_id(taxon)

        urls: list[str] = []
        for i in range(0, len(input_values), self._chunk_size):
            urls.append(self.url + "?method=dbreport&format=row")
            urls[-1] += f"&input={input_db.value.replace(' ', '').lower()}"
            urls[-1] += f"inputValues={','.join(input_values[i:i + self._chunk_size])}"
            urls[-1] += f"&taxonId={taxon_id}"

        return NotImplementedError

    def dbFind(
        self,
        input_values: List[str],
        output_db: Union[Output, List[Output]],
        taxon: Union[Taxon, int] = Taxon.HOMO_SAPIENS,
    ) -> pd.DataFrame:
        if isinstance(output_db, Output):
            output_db = [output_db]

        taxon_id = self._validate_taxon_id(taxon)

        urls: list[str] = []
        for out_db in output_db:
            for i in range(0, len(input_values), self._chunk_size):
                urls.append(self.url + "?method=dbfind&format=row")
                urls[-1] += f"&inputValues={','.join(input_values[i:i + self._chunk_size])}"
                urls[-1] += f"&output={out_db.value}"
                urls[-1] += f"&taxonId={taxon_id}"

        responses: List[Response] = self._get(urls=urls)
        df = pd.DataFrame()
        for response in responses:
            df = pd.concat([df, pd.DataFrame(response.json)])
        return df

    def dbOrtho(
        self,
        input_values: List[str],
        input_db: Input,
        output_db: Union[Output, List[Output]],
        input_taxon: Union[Taxon, int] = Taxon.HOMO_SAPIENS,
        output_taxon: Union[Taxon, int] = Taxon.MUS_MUSCULUS,
    ):
        input_taxon_value = self._validate_taxon_id(input_taxon)
        output_taxon_value = self._validate_taxon_id(output_taxon)

        if isinstance(output_db, Output):
            output_db = [output_db]

        urls: list[str] = []
        for out_db in output_db:
            for i in range(0, len(input_values), self._chunk_size):
                urls.append(self.url + "?method=dbortho")
                urls[-1] += f"&input={input_db.value.replace(' ', '').lower()}"
                urls[-1] += f"&inputValues={','.join(input_values[i:i + self._chunk_size])}"
                urls[-1] += f"&inputTaxon={input_taxon_value}"
                urls[-1] += f"&outputTaxon={output_taxon_value}"
                urls[-1] += f"&output={out_db.value.replace(' ', '').lower()}"
                urls[-1] += "&format=row"

        responses: List[Response] = self._get(urls=urls)
        df = pd.DataFrame()
        for response in responses:
            df = pd.concat([df, pd.DataFrame(response.json)])

        # Remove potential duplicate columns
        for column in df.columns:
            if str(column).endswith("_x"):
                df = df.drop(column, axis=1)
            elif str(column).endswith("_y"):
                df.rename(columns={column: column[:-2]}, inplace=True)

        df.rename(columns={"InputValue": input_db.value}, inplace=True)

        return df

    def dbAnnot(
        self,
        input_values: List[str],
        annotations: List[
            Literal[
                "Drugs",
                "Diseases",
                "Genes",
                "GO Terms",
                "Pathways",
                "Protein Interactors",
            ]
        ],
        taxon: Union[Taxon, int] = Taxon.HOMO_SAPIENS,
    ) -> pd.DataFrame:
        taxon_id = self._validate_taxon_id(taxon)

        annotations_ = [a.replace(" ", "").lower() for a in annotations]
        urls: list[str] = []
        for i in range(0, len(input_values), self._chunk_size):
            urls.append(self.url + "?method=dbannot")
            urls[-1] += f"&inputValues={','.join(input_values[i:i + self._chunk_size])}"
            urls[-1] += f"&taxonId={taxon_id}"
            urls[-1] += f"&annotations={','.join(annotations_)}"
            urls[-1] += "&format=row"

        responses: list[Response] = self._get(urls=urls)
        df = pd.DataFrame()
        for response in responses:
            df = pd.concat([df, pd.DataFrame(response.json)])
        df = df.rename(columns={"InputValue": "Input Value"})
        return df

    def dbOrg(
        self,
        input_db: Input,
        output_db: Output,
        taxon: Union[Taxon, int] = Taxon.HOMO_SAPIENS,
    ) -> pd.DataFrame:
        taxon_id = self._validate_taxon_id(taxon)

        input_db_val = input_db.value.replace(" ", "_")
        output_db_val = output_db.value.replace(" ", "_")

        url = f"https://biodbnet-abcc.ncifcrf.gov/db/dbOrgDwnld.php?file={input_db_val}__to__{output_db_val}_{taxon_id}"
        buffer = io.StringIO(self._get(url)[0].text)
        return pd.read_csv(buffer, sep="\t", header=None, names=[input_db.value, output_db.value])


if __name__ == "__main__":
    biodbnet = BioDBNet(cache=True, show_progress=True)
    result = biodbnet.db2db(
        input_values=["4318", "1376", "2576", "10089"],
        # input_values=[str(i) for i in range(1250)],
        # annotations=["Genes"],
        input_db=Input.GENE_ID,
        output_db=Output.GENE_SYMBOL,
        taxon=Taxon.HOMO_SAPIENS,
    )
    print(result)<|MERGE_RESOLUTION|>--- conflicted
+++ resolved
@@ -6,10 +6,7 @@
 from fast_bioservices._fast_http import FastHTTP, Response
 from fast_bioservices.base import BaseModel
 from fast_bioservices.biodbnet.nodes import Input, Output, Taxon
-<<<<<<< HEAD
-=======
 from fast_bioservices.fast_http import FastHTTP, Response
->>>>>>> a0e25135
 from fast_bioservices.log import logger
 
 
@@ -19,6 +16,7 @@
         show_progress: bool = True,
         cache: bool = True,
     ):
+        self._url = "https://biodbnet-abcc.ncifcrf.gov/webServices/rest.php/biodbnetRestApi.json"
         self._url = "https://biodbnet-abcc.ncifcrf.gov/webServices/rest.php/biodbnetRestApi.json"
         self._chunk_size: int = 250
         self._max_workers: int = 10
@@ -31,6 +29,14 @@
             max_requests_per_second=10,
             show_progress=show_progress,
         )
+        BaseModel.__init__(self, url=self._url)
+        FastHTTP.__init__(
+            self,
+            cache=cache,
+            max_workers=self._max_workers,
+            max_requests_per_second=10,
+            show_progress=show_progress,
+        )
 
     @property
     def url(self) -> str:
@@ -64,7 +70,9 @@
         output_list = [output] if not isinstance(output, list) else output
 
         if direct_output:
-            return all([o.value in self.getDirectOutputsForInput(input_) for o in output_list])
+            return all(
+                [o.value in self.getDirectOutputsForInput(input_) for o in output_list]
+            )
         return all([o.value in self.getOutputsForInput(input_) for o in output_list])
 
     def _validate_taxon_id(
@@ -77,8 +85,13 @@
                 taxon_list[i] = taxon_list[i].value
 
             logger.debug(f"Validating taxon ID '{taxon_list[i]}'")
-            taxon_url: str = f"https://www.ncbi.nlm.nih.gov/taxonomy/?term={taxon_list[i]}"
-            if "No items found." in self._get(taxon_url, temp_disable_cache=True)[0].text:
+            taxon_url: str = (
+                f"https://www.ncbi.nlm.nih.gov/taxonomy/?term={taxon_list[i]}"
+            )
+            if (
+                "No items found."
+                in self._get(taxon_url, temp_disable_cache=True)[0].text
+            ):
                 raise ValueError(f"Unable to find taxon '{taxon_list[i]}'")
         logger.debug(f"Taxon IDs are valid: {','.join([str(i) for i in taxon_list])}")
 
@@ -156,14 +169,18 @@
         else:
             output_db_value = ",".join([o.value for o in output_db])
         logger.debug(f"Got an input database with a value of '{input_db.value}'")
-        logger.debug(f"Got {len(output_db_value.split(','))} output databases with values of: '{output_db_value}'")
+        logger.debug(
+            f"Got {len(output_db_value.split(','))} output databases with values of: '{output_db_value}'"
+        )
 
         urls: list[str] = []
         for i in range(0, len(input_values), self._chunk_size):
             urls.append(self.url + "?method=db2db&format=row")
             urls[-1] += f"&input={input_db.value}"
             urls[-1] += f"&outputs={output_db_value}"
-            urls[-1] += f"&inputValues={','.join(input_values[i: i + self._chunk_size])}"
+            urls[-1] += (
+                f"&inputValues={','.join(input_values[i: i + self._chunk_size])}"
+            )
             urls[-1] += f"&taxonId={taxon_id}"
 
         responses: List[Response] = self._get(urls=urls)
@@ -243,7 +260,9 @@
         for out_db in output_db:
             for i in range(0, len(input_values), self._chunk_size):
                 urls.append(self.url + "?method=dbfind&format=row")
-                urls[-1] += f"&inputValues={','.join(input_values[i:i + self._chunk_size])}"
+                urls[-1] += (
+                    f"&inputValues={','.join(input_values[i:i + self._chunk_size])}"
+                )
                 urls[-1] += f"&output={out_db.value}"
                 urls[-1] += f"&taxonId={taxon_id}"
 
@@ -272,7 +291,9 @@
             for i in range(0, len(input_values), self._chunk_size):
                 urls.append(self.url + "?method=dbortho")
                 urls[-1] += f"&input={input_db.value.replace(' ', '').lower()}"
-                urls[-1] += f"&inputValues={','.join(input_values[i:i + self._chunk_size])}"
+                urls[-1] += (
+                    f"&inputValues={','.join(input_values[i:i + self._chunk_size])}"
+                )
                 urls[-1] += f"&inputTaxon={input_taxon_value}"
                 urls[-1] += f"&outputTaxon={output_taxon_value}"
                 urls[-1] += f"&output={out_db.value.replace(' ', '').lower()}"
@@ -340,7 +361,9 @@
 
         url = f"https://biodbnet-abcc.ncifcrf.gov/db/dbOrgDwnld.php?file={input_db_val}__to__{output_db_val}_{taxon_id}"
         buffer = io.StringIO(self._get(url)[0].text)
-        return pd.read_csv(buffer, sep="\t", header=None, names=[input_db.value, output_db.value])
+        return pd.read_csv(
+            buffer, sep="\t", header=None, names=[input_db.value, output_db.value]
+        )
 
 
 if __name__ == "__main__":
